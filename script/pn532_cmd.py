--- conflicted
+++ resolved
@@ -8,11 +8,9 @@
 from unit.calc import crc16A
 from pn532_com import Response, DEBUG
 from pn532_utils import expect_response
-<<<<<<< HEAD
-from pn532_enum import Command, Pn532KillerCommand, MifareCommand, Status
-=======
 from pn532_enum import Command, MifareCommand, ApduCommand, TagFile, NdefCommand, Status
->>>>>>> 1f3007d2
+from pn532_enum import Pn532KillerCommand
+
 from pn532_enum import ButtonPressFunction, ButtonType, MifareClassicDarksideStatus
 from pn532_enum import MfcKeyType, MfcValueBlockOperator
 from time import sleep
@@ -396,7 +394,6 @@
         return resp
 
     @expect_response(Status.SUCCESS)
-<<<<<<< HEAD
     def hf_sniff_set_uid(self, block0: bytes):
         """
         Set block0 for sniffing
@@ -436,7 +433,8 @@
             "!BBH16s", type, slot, 0xFFFF, b"\x00" * 16
         )
         return self.device.send_cmd_sync(Pn532KillerCommand.setEmulatorData, data)
-=======
+    
+    @expect_response(Status.SUCCESS)
     def ntag_emulator(self, url: str):
         input_thread = threading.Thread(target=self.wait_for_enter)
         input_thread.start()
@@ -650,7 +648,6 @@
                     print("Stopping...")
                     break
             sleep(0.1)
->>>>>>> 1f3007d2
 
 def test_fn():
     # connect to pn532
