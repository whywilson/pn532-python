--- conflicted
+++ resolved
@@ -8,13 +8,9 @@
 from unit.calc import crc16A
 from pn532_com import Response, DEBUG
 from pn532_utils import expect_response
-<<<<<<< HEAD
 from pn532_enum import Command, MifareCommand, ApduCommand, TagFile, NdefCommand, Status
 from pn532_enum import Pn532KillerCommand
 
-=======
-from pn532_enum import Command, Pn532KillerCommand, MifareCommand, Status
->>>>>>> 2be14aad
 from pn532_enum import ButtonPressFunction, ButtonType, MifareClassicDarksideStatus
 from pn532_enum import MfcKeyType, MfcValueBlockOperator
 from time import sleep
@@ -27,9 +23,6 @@
 from pathlib import Path
 from platform import uname
 import serial.tools.list_ports
-
-CURRENT_VERSION_SETTINGS = 5
-
 
 class Pn532CMD:
     """
@@ -405,18 +398,11 @@
         :param block0: 16 bytes
         :return:
         """
-<<<<<<< HEAD
         self.upload_data_block(slot = 0x11,data = block0)
         self.upload_data_block_done(slot = 0x11)
         return Response(Pn532KillerCommand.setEmulatorData, Status.SUCCESS)
 
     @expect_response(Status.SUCCESS)
-=======
-        resp1 = self.upload_data_block(slot = 0x11,data = block0)
-        resp2 = self.upload_data_block_done(slot = 0x11)
-        return resp1
-
->>>>>>> 2be14aad
     def upload_data_block(self, type = 1, slot = 0, block = 0, data : bytes = b""):
         """
         Upload data block
@@ -428,13 +414,7 @@
         :return:
         """
         data = struct.pack("!BBH", type, slot, block) + data
-<<<<<<< HEAD
         return self.device.send_cmd_sync(Pn532KillerCommand.setEmulatorData, data)
-=======
-        resp = self.device.send_cmd_sync(Pn532KillerCommand.setEmulatorData, data)
-        resp.parsed = resp.data[-1]
-        return resp
->>>>>>> 2be14aad
 
     @expect_response(Status.SUCCESS)
     def upload_data_block_done(self, type = 1, slot = 0):
@@ -446,7 +426,6 @@
         :param block: block number, 0xFFFF
         :param data: data 00000000000000000000000000000000
         """
-<<<<<<< HEAD
         data = struct.pack(
             "!BBH16s", type, slot, 0xFFFF, b"\x00" * 16
         )
@@ -666,9 +645,6 @@
                     print("Stopping...")
                     break
             sleep(0.1)
-=======
-        return self.upload_data_block(type, slot, 0xFFFF, b"\x00" * 16)
->>>>>>> 2be14aad
 
 def test_fn():
     # connect to pn532
