--- conflicted
+++ resolved
@@ -1986,7 +1986,6 @@
                 print(f"Block {block} Failed to read")
             block += 4
 
-<<<<<<< HEAD
 @hf_14a.command("gen4pwd")
 class Hf14aGen4Pwd(DeviceRequiredUnit):
     def args_parser(self) -> ArgumentParserNoExit:
@@ -2032,7 +2031,6 @@
         else:
             print("\nPassword not found")
              
-=======
 @hf_mfu.command("setuid")
 class HfMfuSetUid(DeviceRequiredUnit):
     def args_parser(self) -> ArgumentParserNoExit:
@@ -2098,7 +2096,6 @@
             else:
                 print("Failed to read original Block0")
 
->>>>>>> 8ec4f6bb
 @lf.command("scan")
 class LfScan(DeviceRequiredUnit):
     def args_parser(self) -> ArgumentParserNoExit:
