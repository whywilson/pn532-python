--- conflicted
+++ resolved
@@ -62,11 +62,8 @@
     "HfMfuRdbl",
     "HfMfuWrbl",
     "HfMfuDump",
-<<<<<<< HEAD
-    "Hf14aGen4Pwd"
-=======
+    "Hf14aGen4Pwd",
     "HfMfuSetUid",
->>>>>>> 8ec4f6bb
 ]
 PN532KillerCapabilities = [
     "HWModeReader",
